--- conflicted
+++ resolved
@@ -39,20 +39,14 @@
     /// Used to decode a StrokeSettings with a decoder
     required public convenience init?(coder aDecoder: NSCoder) {
         self.init()
-        
+
         self.color = aDecoder.decodeObject(forKey: "color") as! CIColor!
         self.width = aDecoder.decodeObject(forKey: "width") as! CGFloat!
     }
 
-<<<<<<< HEAD
     /// Used to encode a StrokeSettings with a coder
-    public func encodeWithCoder(aCoder: NSCoder) {
-        aCoder.encodeObject(self.color, forKey: "color")
-        aCoder.encodeObject(self.width, forKey: "width")
-=======
     open func encode(with aCoder: NSCoder) {
         aCoder.encode(self.color, forKey: "color")
         aCoder.encode(self.width, forKey: "width")
->>>>>>> f078bed8
     }
 }